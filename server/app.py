--- conflicted
+++ resolved
@@ -5,8 +5,9 @@
 """
 
 import os
-<<<<<<< HEAD
 import logging
+from flask import Flask, jsonify, request
+from flask_cors import CORS
 from dotenv import load_dotenv
 from api.acrcloud import identify_song_from_audio
 from api.genius import get_lyrics_by_song
@@ -16,14 +17,6 @@
 logging.basicConfig(level=logging.INFO, 
                     format='%(asctime)s - %(name)s - %(levelname)s - %(message)s')
 logger = logging.getLogger('lyrika_server')
-=======
-
-from api.acrcloud import identify_song_from_audio
-from api.genius import get_lyrics_by_song
-from dotenv import load_dotenv
-from flask import Flask, jsonify, request
-from flask_cors import CORS
->>>>>>> a5a050d4
 
 # Load environment variables
 load_dotenv()
@@ -35,7 +28,6 @@
 @app.route("/api/health", methods=["GET"])
 def health_check():
     """Simple health check endpoint."""
-<<<<<<< HEAD
     gemini_status = "available" if gemini_configured() else "unavailable"
     logger.info(f"Health check: Gemini API is {gemini_status}")
     
@@ -44,10 +36,6 @@
         'message': 'Lyrika API is running',
         'gemini_status': gemini_status
     })
-=======
-    return jsonify({"status": "success", "message": "Lyrika API is running"})
-
->>>>>>> a5a050d4
 
 @app.route("/api/identify", methods=["POST"])
 def identify_song():
@@ -73,7 +61,6 @@
 
         if song_info["status"] == "success":
             # Get lyrics from Genius
-<<<<<<< HEAD
             title = song_info.get('title')
             artist = song_info.get('artist')
             logger.info(f"Song identified: '{title}' by '{artist}', fetching lyrics from Genius")
@@ -109,23 +96,6 @@
                 'albumArtwork': song_info.get('albumArtwork'),
                 'lyrics_source': lyrics_source,
                 'formatting': formatting_source
-=======
-            title = song_info.get("title")
-            artist = song_info.get("artist")
-            lyrics_info = get_lyrics_by_song(title, artist)
-
-            # Combine results with enhanced fields from ACRCloud
-            result = {
-                "status": "success",
-                "title": title,
-                "artist": artist,
-                "lyrics": lyrics_info.get("lyrics", ""),
-                "youtubeId": song_info.get("youtubeId"),
-                "thumbnail": song_info.get("thumbnail", ""),
-                "artist_url": song_info.get("artist_url", ""),
-                "genius_lyrics_url": song_info.get("genius_lyrics_url", ""),
-                "spotifyId": song_info.get("spotifyId"),
->>>>>>> a5a050d4
             }
             return jsonify(result)
         else:
@@ -133,21 +103,11 @@
             return jsonify(song_info)
 
     except Exception as e:
-<<<<<<< HEAD
         logger.exception(f"Error in song identification: {str(e)}")
         return jsonify({
             'status': 'error',
             'message': f'Failed to process audio: {str(e)}'
         }), 500
-=======
-        return (
-            jsonify(
-                {"status": "error", "message": f"Failed to process audio: {str(e)}"}
-            ),
-            500,
-        )
-
->>>>>>> a5a050d4
 
 @app.route("/api/lyrics", methods=["GET"])
 def get_lyrics():
@@ -167,7 +127,6 @@
     try:
         logger.info(f"Fetching lyrics for '{title}' by '{artist}' from Genius")
         lyrics_info = get_lyrics_by_song(title, artist)
-<<<<<<< HEAD
         
         # Check if Genius returned lyrics
         lyrics = lyrics_info.get('lyrics', '')
@@ -354,21 +313,4 @@
     logger.info(f"Debug mode: {debug}")
     logger.info(f"Gemini API configured: {gemini_configured()}")
     
-    app.run(host='0.0.0.0', port=port, debug=debug) 
-=======
-        print(f"Lyrics fetched: {lyrics_info}")
-        return jsonify(lyrics_info)
-    except Exception as e:
-        return (
-            jsonify(
-                {"status": "error", "message": f"Failed to fetch lyrics: {str(e)}"}
-            ),
-            500,
-        )
-
-
-if __name__ == "__main__":
-    port = int(os.environ.get("PORT", 5000))
-    debug = os.environ.get("FLASK_ENV") == "development"
-    app.run(host="0.0.0.0", port=port, debug=debug)
->>>>>>> a5a050d4
+    app.run(host='0.0.0.0', port=port, debug=debug) 
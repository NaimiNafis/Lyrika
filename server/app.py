#!/usr/bin/env python3
"""
Lyrika Server
Flask application serving as backend for the Lyrika browser extension.
"""

import os

from api.acrcloud import identify_song_from_audio
from api.genius import get_lyrics_by_song
from dotenv import load_dotenv
from flask import Flask, jsonify, request
from flask_cors import CORS

# Load environment variables
load_dotenv()

app = Flask(__name__)
CORS(app)  # Enable Cross-Origin Resource Sharing


@app.route("/api/health", methods=["GET"])
def health_check():
    """Simple health check endpoint."""
    return jsonify({"status": "success", "message": "Lyrika API is running"})


@app.route("/api/identify", methods=["POST"])
def identify_song():
    """
    Identify a song from audio data sent by the extension.

    Expected request format:
    - audio_data: Base64 encoded audio data (required)
    """
    if not request.is_json:
        return jsonify({"status": "error", "message": "Request must be JSON"}), 400

    data = request.json
    audio_data = data.get("audio_data")

    if not audio_data:
        return jsonify({"status": "error", "message": "Missing audio data"}), 400

    try:
        # Identify the song using ACRCloud
        song_info = identify_song_from_audio(audio_data)

        if song_info["status"] == "success":
            # Get lyrics from Genius
            title = song_info.get("title")
            artist = song_info.get("artist")
            lyrics_info = get_lyrics_by_song(title, artist)

<<<<<<< HEAD
            # Combine results
=======
            # Combine results with enhanced fields from ACRCloud
>>>>>>> a5a050d4
            result = {
                "status": "success",
                "title": title,
                "artist": artist,
                "lyrics": lyrics_info.get("lyrics", ""),
                "youtubeId": song_info.get("youtubeId"),
                "thumbnail": song_info.get("thumbnail", ""),
                "artist_url": song_info.get("artist_url", ""),
                "genius_lyrics_url": song_info.get("genius_lyrics_url", ""),
                "spotifyId": song_info.get("spotifyId"),
            }
            return jsonify(result)
        else:
            return jsonify(song_info)

    except Exception as e:
        return (
            jsonify(
                {"status": "error", "message": f"Failed to process audio: {str(e)}"}
            ),
            500,
        )


@app.route("/api/lyrics", methods=["GET"])
def get_lyrics():
    """
    Get lyrics for a song by title and artist.

    Expected query parameters:
    - title: Song title (required)
    - artist: Artist name (optional)
    """
    title = request.args.get("title")
    artist = request.args.get("artist", "")
<<<<<<< HEAD

=======
    print(f"Fetching lyrics for {title} by {artist}")
>>>>>>> a5a050d4
    if not title:
        return jsonify({"status": "error", "message": "Missing song title"}), 400

    try:
        lyrics_info = get_lyrics_by_song(title, artist)
        print(f"Lyrics fetched: {lyrics_info}")
        return jsonify(lyrics_info)
    except Exception as e:
        return (
            jsonify(
                {"status": "error", "message": f"Failed to fetch lyrics: {str(e)}"}
            ),
            500,
        )


if __name__ == "__main__":
    port = int(os.environ.get("PORT", 5000))
    debug = os.environ.get("FLASK_ENV") == "development"
    app.run(host="0.0.0.0", port=port, debug=debug)<|MERGE_RESOLUTION|>--- conflicted
+++ resolved
@@ -52,11 +52,7 @@
             artist = song_info.get("artist")
             lyrics_info = get_lyrics_by_song(title, artist)
 
-<<<<<<< HEAD
-            # Combine results
-=======
             # Combine results with enhanced fields from ACRCloud
->>>>>>> a5a050d4
             result = {
                 "status": "success",
                 "title": title,
@@ -92,11 +88,7 @@
     """
     title = request.args.get("title")
     artist = request.args.get("artist", "")
-<<<<<<< HEAD
-
-=======
     print(f"Fetching lyrics for {title} by {artist}")
->>>>>>> a5a050d4
     if not title:
         return jsonify({"status": "error", "message": "Missing song title"}), 400
 

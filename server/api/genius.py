"""
Genius API Integration

Handles fetching lyrics using the Genius API.
"""

import os
import random
import re
import time

import requests
from bs4 import BeautifulSoup

# Genius API configuration
GENIUS_ACCESS_TOKEN = os.environ.get("GENIUS_ACCESS_TOKEN", "")
GENIUS_BASE_URL = "https://api.genius.com"


def get_lyrics_by_song(title, artist=""):
    """
    Get lyrics for a song using the Genius API.

    Args:
        title (str): Song title
        artist (str, optional): Artist name

    Returns:
        dict: Lyrics information
    """
    try:
        # For development/testing, use mock response if no API token
        if not GENIUS_ACCESS_TOKEN:
            print("Warning: Using mock lyrics as Genius API token is not set")
            return mock_get_lyrics(title, artist)

        # Search for the song
        search_term = f"{title} {artist}".strip()
        song_url = search_song(search_term)

        if not song_url:
            # Try again with just the title if artist was provided
            if artist:
                song_url = search_song(title)

        # Fetch and extract lyrics
        if song_url:
<<<<<<< HEAD
            raw_lyrics = scrape_lyrics(song_url)
            if raw_lyrics:
                # Validate that the content looks like actual lyrics
                if not is_valid_lyrics(raw_lyrics, title, artist):
                    print(f"Content doesn't appear to be valid lyrics for {title} by {artist}")
                    # Try again with a more specific search
                    specific_search = f"{title} {artist} lyrics".strip()
                    second_song_url = search_song(specific_search)
                    if second_song_url and second_song_url != song_url:
                        print(f"Trying alternative URL for lyrics: {second_song_url}")
                        raw_lyrics = scrape_lyrics(second_song_url)
                        if not is_valid_lyrics(raw_lyrics, title, artist):
                            print("Alternative URL also didn't provide valid lyrics")
                            raw_lyrics = ""  # Reset to empty to trigger fallback

                # Try to clean up the lyrics using Gemini if available
                if raw_lyrics:
                    try:
                        from api.gemini import format_lyrics_with_gemini, is_configured
                        
                        if is_configured():
                            print(f"Using Gemini to format lyrics for {title} by {artist}")
                            formatted_result = format_lyrics_with_gemini(raw_lyrics, title, artist)
                            
                            # If Gemini formatting was successful, use those lyrics
                            if formatted_result and formatted_result.get("status") == "success":
                                lyrics = formatted_result.get("lyrics", raw_lyrics)
                                return {
                                    "status": "success",
                                    "title": title,
                                    "artist": artist,
                                    "lyrics": lyrics,
                                    "source_url": song_url,
                                    "formatting": "gemini"
                                }
                    except Exception as formatting_error:
                        print(f"Error using Gemini for formatting: {formatting_error}")
                        # Continue with original lyrics if Gemini formatting fails

                    # Return original lyrics if Gemini formatting wasn't available or failed
                    return {
                        "status": "success",
                        "title": title,
                        "artist": artist,
                        "lyrics": raw_lyrics,
                        "source_url": song_url,
                        "formatting": "basic"
                    }
=======
            lyrics = scrape_lyrics(song_url)
            if lyrics:
                return {
                    "status": "success",
                    "title": title,
                    "artist": artist,
                    "lyrics": lyrics,
                    "source_url": song_url,
                }
>>>>>>> a5a050d4

        # If we get here, we couldn't find lyrics
        return {
            "status": "error",
            "message": f"Could not find lyrics for {title} by {artist}",
            "title": title,
            "artist": artist,
            "lyrics": "",
        }

    except Exception as e:
        return {
            "status": "error",
            "message": f"Error fetching lyrics: {str(e)}",
            "title": title,
            "artist": artist,
            "lyrics": "",
        }


<<<<<<< HEAD
def is_valid_lyrics(text, title, artist):
    """
    Validate if the scraped content appears to be actual lyrics.
    
    Args:
        text (str): The scraped text to validate
        title (str): Song title
        artist (str): Artist name
        
    Returns:
        bool: True if the content appears to be valid lyrics, False otherwise
    """
    if not text:
        return False
    
    # Check if the text is too short to be lyrics
    if len(text.strip()) < 100:
        return False
    
    # Check for common patterns that indicate the content is not lyrics
    non_lyrics_patterns = [
        r'(?i)best of \d{4}',  # "Best of 2015"
        r'(?i)worst of \d{4}',  # "Worst of 2015"
        r'(?i)top \d+ (songs|tracks)',  # "Top 10 songs"
        r'(?i)#\d+:',  # "#1:", "#2:", etc. (ranking format)
        r'(?i)honorable mention',  # List articles often have this
        r'(?i)ft\.\s+[\w\s]+#\d+',  # Artist featuring someone followed by a number/ranking
    ]
    
    for pattern in non_lyrics_patterns:
        if re.search(pattern, text):
            print(f"Non-lyrics pattern detected: {pattern}")
            return False
    
    # Check if the text has too many instances of "#" followed by a number (ranking lists)
    ranking_matches = re.findall(r'#\d+', text)
    if len(ranking_matches) > 3:  # If there are multiple rankings, it's probably a list
        print(f"Found {len(ranking_matches)} ranking patterns, likely not lyrics")
        return False
        
    # Check for playlist/song list format with timestamps (e.g., "Artist ~ Song (3:45)")
    timestamp_pattern = r'[\w\s&]+ ~ [\w\s&\'.]+ \(\d+:\d+\)'
    timestamp_matches = re.findall(timestamp_pattern, text)
    if len(timestamp_matches) > 2:  # If we find multiple song timestamps, it's a playlist
        print(f"Found {len(timestamp_matches)} timestamp patterns, likely a playlist")
        return False
        
    # Check for comma-separated list of songs
    comma_separated_songs = re.findall(r',\s*[\w\s&]+ ~ [\w\s&\'.]+ \(\d+:\d+\)', text)
    if len(comma_separated_songs) > 2:
        print(f"Found {len(comma_separated_songs)} comma-separated song entries, likely a playlist")
        return False
    
    # Check for multiple artist names separated by commas or line breaks (common in playlists)
    artist_pattern = r'(?:^|\n|\,)\s*([\w\s&]+),\s*$'
    artist_matches = re.findall(artist_pattern, text)
    if len(artist_matches) > 3:
        print(f"Found {len(artist_matches)} artist name patterns, likely a playlist or list")
        return False
    
    # Check for multiple timestamp patterns (MM:SS) which would indicate a playlist
    time_pattern = r'\(\d+:\d+\)'
    time_matches = re.findall(time_pattern, text)
    if len(time_matches) > 3:  # If there are multiple timestamps, it's probably a playlist
        print(f"Found {len(time_matches)} time patterns, likely a playlist")
        return False
    
    # Check for line structure typical of lyrics
    lines = text.strip().split('\n')
    short_lines = [line for line in lines if 0 < len(line.strip()) < 80]
    
    # Lyrics typically have a good percentage of short lines
    if len(short_lines) < 8 or len(short_lines) / len(lines) < 0.5:
        print("Line structure doesn't match typical lyrics pattern")
        return False
    
    return True


=======
>>>>>>> a5a050d4
def search_song(search_term):
    """
    Search for a song on Genius.

    Args:
        search_term (str): Search term (title and artist)

    Returns:
        str: URL of the song page, or None if not found
    """
    headers = {"Authorization": f"Bearer {GENIUS_ACCESS_TOKEN}"}
    params = {"q": search_term}

    response = requests.get(f"{GENIUS_BASE_URL}/search", headers=headers, params=params)

    if response.status_code == 200:
        data = response.json()
        hits = data.get("response", {}).get("hits", [])

        # Return URL of first hit if any
        if hits:
            return hits[0]["result"]["url"]

    return None


def scrape_lyrics(url):
    """
    Scrape lyrics from a Genius song page.

    Args:
        url (str): URL of the Genius song page

    Returns:
        str: Clean lyrics text, or empty string if not found
    """
    try:
        # Send request with user agent
        headers = {
            "User-Agent": "Mozilla/5.0 (Windows NT 10.0; Win64; x64) AppleWebKit/537.36 (KHTML, like Gecko) Chrome/96.0.4664.110 Safari/537.36"
        }
        response = requests.get(url, headers=headers)

        if response.status_code == 200:
            soup = BeautifulSoup(response.text, "html.parser")

            # Find lyrics container (may change based on Genius website structure)
            lyrics_div = soup.find("div", class_=re.compile(r"Lyrics__Container.*"))

            if not lyrics_div:
                # Try alternate class if first method fails
                lyrics_div = soup.find("div", class_="lyrics")

            if lyrics_div:
                # Extract lyrics and perform cleaning

                # Remove unwanted elements
                for unwanted in lyrics_div.select(
                    ".InlineAnnotation__Container, .ReferentFragmentVariantdesktop__Container"
                ):
                    unwanted.decompose()

                # Extract raw lyrics text
                lyrics = lyrics_div.get_text()

                # Clean up lyrics text
<<<<<<< HEAD
                lyrics = re.sub(r'\d+ Contributors.*?Read More', '', lyrics, flags=re.DOTALL)  # Remove contributors, translations etc.
                lyrics = re.sub(r'Translations.*?Lyrics', '', lyrics, flags=re.DOTALL)  # Remove translations section
                lyrics = re.sub(r'[\w\s]+ Lyrics', '', lyrics)  # Remove "Song Title Lyrics" text
                lyrics = re.sub(r'\[.*?\]', '', lyrics)  # Remove [Verse], [Chorus], etc.
                
                # More aggressive cleaning of undesirable elements
                lyrics = re.sub(r'Embed$', '', lyrics, flags=re.MULTILINE)  # Remove "Embed" text
                lyrics = re.sub(r'Share URL$', '', lyrics, flags=re.MULTILINE)  # Remove "Share URL" text
                lyrics = re.sub(r'Copy$', '', lyrics, flags=re.MULTILINE)  # Remove "Copy" text
                
                # Fix line breaks issues
                
                # Step 1: Normalize all line breaks
                lyrics = re.sub(r'\r\n', '\n', lyrics)
                
                # Step 2: Join words broken across lines (lowercase to lowercase)
                lyrics = re.sub(r'([a-z])[\s]*\n[\s]*([a-z])', r'\1 \2', lyrics)
                
                # Step 3: Ensure proper spacing around punctuation
                lyrics = re.sub(r'([.,;:!?])[\s]*\n', r'\1\n', lyrics)
                
                # Step 4: Preserve intentional line breaks after punctuation
                lyrics = re.sub(r'([.,;:!?])[\s]*([A-Z])', r'\1\n\2', lyrics)
                
                # Step 5: Remove excess blank lines but preserve verse structure
                lyrics = re.sub(r'\n{3,}', '\n\n', lyrics)
                
=======
                lyrics = re.sub(
                    r"\d+ Contributors.*?Read More", "", lyrics, flags=re.DOTALL
                )  # Remove contributors, translations etc.
                lyrics = re.sub(
                    r"Translations.*?Lyrics", "", lyrics, flags=re.DOTALL
                )  # Remove translations section
                lyrics = re.sub(
                    r"[\w\s]+ Lyrics", "", lyrics
                )  # Remove "Song Title Lyrics" text
                lyrics = re.sub(
                    r"\[.*?\]", "", lyrics
                )  # Remove [Verse], [Chorus], etc.
                lyrics = re.sub(r"\n{3,}", "\n\n", lyrics)  # Remove excessive newlines

                # Fix capitalization and spacing
                lyrics = re.sub(
                    r"([a-z])\n([a-z])", r"\1 \2", lyrics
                )  # Join words broken across lines

>>>>>>> a5a050d4
                # Remove leading/trailing whitespace from each line
                lyrics_lines = [line.strip() for line in lyrics.split("\n")]
                lyrics = "\n".join(lyrics_lines)

                # Final cleanup of excessive whitespace and blank lines
<<<<<<< HEAD
                lyrics = re.sub(r' {2,}', ' ', lyrics)  # Replace multiple spaces with single space
                lyrics = re.sub(r'^\n+', '', lyrics)  # Remove leading blank lines
                lyrics = re.sub(r'\n+$', '', lyrics)  # Remove trailing blank lines
                
=======
                lyrics = re.sub(
                    r" {2,}", " ", lyrics
                )  # Replace multiple spaces with single space
                lyrics = re.sub(r"^\n+", "", lyrics)  # Remove leading blank lines
                lyrics = re.sub(r"\n+$", "", lyrics)  # Remove trailing blank lines
                lyrics = re.sub(
                    r"\n{3,}", "\n\n", lyrics
                )  # Limit consecutive newlines to 2

>>>>>>> a5a050d4
                return lyrics.strip()

    except Exception as e:
        print(f"Error scraping lyrics: {e}")

    return ""


def mock_get_lyrics(title, artist):
    """
    Mock lyrics function for development and testing.

    Args:
        title (str): Song title
        artist (str): Artist name

    Returns:
        dict: Mock lyrics result
    """
    if "bohemian" in title.lower() or "rhapsody" in title.lower():
        return {
            "status": "success",
            "title": "Bohemian Rhapsody",
            "artist": "Queen",
            "lyrics": """Is this the real life? Is this just fantasy?
Caught in a landslide, no escape from reality
Open your eyes, look up to the skies and see
I'm just a poor boy, I need no sympathy
Because I'm easy come, easy go, little high, little low
Any way the wind blows doesn't really matter to me, to me

Mama, just killed a man
Put a gun against his head, pulled my trigger, now he's dead
Mama, life had just begun
But now I've gone and thrown it all away
Mama, ooh, didn't mean to make you cry
If I'm not back again this time tomorrow
Carry on, carry on as if nothing really matters""",
            "source_url": "https://genius.com/Queen-bohemian-rhapsody-lyrics",
        }
    else:
        # Generate some generic mock lyrics based on the title and artist
        mock_lyrics = f"This is a mock lyric for {title}"
        if artist:
            mock_lyrics += f" by {artist}.\n\nThis is generated for testing purposes.\n"
            mock_lyrics += (
                "The actual lyrics would be fetched from Genius in production."
            )

        return {
            "status": "success",
            "title": title,
            "artist": artist,
            "lyrics": mock_lyrics,
            "source_url": "https://example.com/mock-lyrics",
        }<|MERGE_RESOLUTION|>--- conflicted
+++ resolved
@@ -45,7 +45,6 @@
 
         # Fetch and extract lyrics
         if song_url:
-<<<<<<< HEAD
             raw_lyrics = scrape_lyrics(song_url)
             if raw_lyrics:
                 # Validate that the content looks like actual lyrics
@@ -94,17 +93,6 @@
                         "source_url": song_url,
                         "formatting": "basic"
                     }
-=======
-            lyrics = scrape_lyrics(song_url)
-            if lyrics:
-                return {
-                    "status": "success",
-                    "title": title,
-                    "artist": artist,
-                    "lyrics": lyrics,
-                    "source_url": song_url,
-                }
->>>>>>> a5a050d4
 
         # If we get here, we couldn't find lyrics
         return {
@@ -125,7 +113,6 @@
         }
 
 
-<<<<<<< HEAD
 def is_valid_lyrics(text, title, artist):
     """
     Validate if the scraped content appears to be actual lyrics.
@@ -205,8 +192,6 @@
     return True
 
 
-=======
->>>>>>> a5a050d4
 def search_song(search_term):
     """
     Search for a song on Genius.
@@ -273,7 +258,6 @@
                 lyrics = lyrics_div.get_text()
 
                 # Clean up lyrics text
-<<<<<<< HEAD
                 lyrics = re.sub(r'\d+ Contributors.*?Read More', '', lyrics, flags=re.DOTALL)  # Remove contributors, translations etc.
                 lyrics = re.sub(r'Translations.*?Lyrics', '', lyrics, flags=re.DOTALL)  # Remove translations section
                 lyrics = re.sub(r'[\w\s]+ Lyrics', '', lyrics)  # Remove "Song Title Lyrics" text
@@ -301,49 +285,18 @@
                 # Step 5: Remove excess blank lines but preserve verse structure
                 lyrics = re.sub(r'\n{3,}', '\n\n', lyrics)
                 
-=======
-                lyrics = re.sub(
-                    r"\d+ Contributors.*?Read More", "", lyrics, flags=re.DOTALL
-                )  # Remove contributors, translations etc.
-                lyrics = re.sub(
-                    r"Translations.*?Lyrics", "", lyrics, flags=re.DOTALL
-                )  # Remove translations section
-                lyrics = re.sub(
-                    r"[\w\s]+ Lyrics", "", lyrics
-                )  # Remove "Song Title Lyrics" text
-                lyrics = re.sub(
-                    r"\[.*?\]", "", lyrics
-                )  # Remove [Verse], [Chorus], etc.
-                lyrics = re.sub(r"\n{3,}", "\n\n", lyrics)  # Remove excessive newlines
-
-                # Fix capitalization and spacing
-                lyrics = re.sub(
-                    r"([a-z])\n([a-z])", r"\1 \2", lyrics
-                )  # Join words broken across lines
-
->>>>>>> a5a050d4
                 # Remove leading/trailing whitespace from each line
                 lyrics_lines = [line.strip() for line in lyrics.split("\n")]
                 lyrics = "\n".join(lyrics_lines)
 
                 # Final cleanup of excessive whitespace and blank lines
-<<<<<<< HEAD
                 lyrics = re.sub(r' {2,}', ' ', lyrics)  # Replace multiple spaces with single space
                 lyrics = re.sub(r'^\n+', '', lyrics)  # Remove leading blank lines
                 lyrics = re.sub(r'\n+$', '', lyrics)  # Remove trailing blank lines
-                
-=======
-                lyrics = re.sub(
-                    r" {2,}", " ", lyrics
-                )  # Replace multiple spaces with single space
-                lyrics = re.sub(r"^\n+", "", lyrics)  # Remove leading blank lines
-                lyrics = re.sub(r"\n+$", "", lyrics)  # Remove trailing blank lines
-                lyrics = re.sub(
-                    r"\n{3,}", "\n\n", lyrics
-                )  # Limit consecutive newlines to 2
-
->>>>>>> a5a050d4
+                lyrics = re.sub(r'\n{3,}', '\n\n', lyrics)  # Limit consecutive newlines to 2
+                
                 return lyrics.strip()
+
 
     except Exception as e:
         print(f"Error scraping lyrics: {e}")

--- conflicted
+++ resolved
@@ -129,47 +129,52 @@
 
             if lyrics_div:
                 # Extract lyrics and perform cleaning
-                
+
                 # Remove unwanted elements
-                for unwanted in lyrics_div.select('.InlineAnnotation__Container, .ReferentFragmentVariantdesktop__Container'):
+                for unwanted in lyrics_div.select(
+                    ".InlineAnnotation__Container, .ReferentFragmentVariantdesktop__Container"
+                ):
                     unwanted.decompose()
-                
+
                 # Extract raw lyrics text
                 lyrics = lyrics_div.get_text()
 
                 # Clean up lyrics text
-<<<<<<< HEAD
+                lyrics = re.sub(
+                    r"\d+ Contributors.*?Read More", "", lyrics, flags=re.DOTALL
+                )  # Remove contributors, translations etc.
+                lyrics = re.sub(
+                    r"Translations.*?Lyrics", "", lyrics, flags=re.DOTALL
+                )  # Remove translations section
+                lyrics = re.sub(
+                    r"[\w\s]+ Lyrics", "", lyrics
+                )  # Remove "Song Title Lyrics" text
                 lyrics = re.sub(
                     r"\[.*?\]", "", lyrics
                 )  # Remove [Verse], [Chorus], etc.
                 lyrics = re.sub(r"\n{3,}", "\n\n", lyrics)  # Remove excessive newlines
-                lyrics = lyrics.strip()
-
-                return lyrics
-
-=======
-                lyrics = re.sub(r'\d+ Contributors.*?Read More', '', lyrics, flags=re.DOTALL)  # Remove contributors, translations etc.
-                lyrics = re.sub(r'Translations.*?Lyrics', '', lyrics, flags=re.DOTALL)  # Remove translations section
-                lyrics = re.sub(r'[\w\s]+ Lyrics', '', lyrics)  # Remove "Song Title Lyrics" text
-                lyrics = re.sub(r'\[.*?\]', '', lyrics)  # Remove [Verse], [Chorus], etc.
-                lyrics = re.sub(r'\n{3,}', '\n\n', lyrics)  # Remove excessive newlines
-                
+
                 # Fix capitalization and spacing
-                lyrics = re.sub(r'([a-z])\n([a-z])', r'\1 \2', lyrics)  # Join words broken across lines
-                
+                lyrics = re.sub(
+                    r"([a-z])\n([a-z])", r"\1 \2", lyrics
+                )  # Join words broken across lines
+
                 # Remove leading/trailing whitespace from each line
-                lyrics_lines = [line.strip() for line in lyrics.split('\n')]
-                lyrics = '\n'.join(lyrics_lines)
-                
+                lyrics_lines = [line.strip() for line in lyrics.split("\n")]
+                lyrics = "\n".join(lyrics_lines)
+
                 # Final cleanup of excessive whitespace and blank lines
-                lyrics = re.sub(r' {2,}', ' ', lyrics)  # Replace multiple spaces with single space
-                lyrics = re.sub(r'^\n+', '', lyrics)  # Remove leading blank lines
-                lyrics = re.sub(r'\n+$', '', lyrics)  # Remove trailing blank lines
-                lyrics = re.sub(r'\n{3,}', '\n\n', lyrics)  # Limit consecutive newlines to 2
-                
+                lyrics = re.sub(
+                    r" {2,}", " ", lyrics
+                )  # Replace multiple spaces with single space
+                lyrics = re.sub(r"^\n+", "", lyrics)  # Remove leading blank lines
+                lyrics = re.sub(r"\n+$", "", lyrics)  # Remove trailing blank lines
+                lyrics = re.sub(
+                    r"\n{3,}", "\n\n", lyrics
+                )  # Limit consecutive newlines to 2
+
                 return lyrics.strip()
-            
->>>>>>> bb3854dc
+
     except Exception as e:
         print(f"Error scraping lyrics: {e}")
 

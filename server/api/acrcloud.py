"""
ACRCloud API Integration

Handles song identification using the ACRCloud API.
"""

import base64
import hashlib
import hmac
import io
import json
import os
import subprocess
import tempfile
import time
from urllib.parse import urlencode

import requests

# ACRCloud API configuration
ACR_HOST = os.environ.get("ACRCLOUD_HOST", "identify-ap-southeast-1.acrcloud.com")
ACR_ACCESS_KEY = os.environ.get("ACRCLOUD_ACCESS_KEY", "")
ACR_ACCESS_SECRET = os.environ.get("ACRCLOUD_ACCESS_SECRET", "")
ACR_TIMEOUT = int(os.environ.get("ACRCLOUD_TIMEOUT", 10))
<<<<<<< HEAD
=======
GENIUS_ACCESS_TOKEN = os.environ.get("GENIUS_ACCESS_TOKEN", "")
GENIUS_BASE_URL = "https://api.genius.com"
HEADERS = {"Authorization": f"Bearer {GENIUS_ACCESS_TOKEN}"}


def search_song(song_name: str):
    url = f"{GENIUS_BASE_URL}/search?q={song_name}"
    response = requests.get(url, headers=HEADERS)
    data = response.json()

    if response.status_code != 200:
        print(f"Error: {response.status_code} - {data.get('error_description')}")
        return None

    if not data["response"]["hits"]:
        print("No song found.")
        return None

    song = data["response"]["hits"][0]["result"]
    return {
        "title": song["title"],
        "artist": song["primary_artist"]["name"],
        "song_url": song["url"],
        "artist_url": song["primary_artist"]["url"],
        "thumbnail": song["song_art_image_thumbnail_url"],
    }
>>>>>>> a5a050d4


def identify_song_from_audio(audio_data):
    """
    Identify a song using ACRCloud API.

    Args:
        audio_data (str): Base64-encoded audio data

    Returns:
        dict: Song identification result
    """
    try:
        # Convert base64 string to binary
        binary_data = base64.b64decode(audio_data)

<<<<<<< HEAD
=======
        # Check audio format and size
        # print(f"Audio data length: {len(audio_data)} characters")
        # print(f"Binary data size: {len(binary_data)} bytes")

        # Convert WebM to WAV for ACRCloud compatibility using ffmpeg
        try:
            # Create temporary files for conversion
            with tempfile.NamedTemporaryFile(suffix=".webm", delete=False) as webm_file:
                webm_file.write(binary_data)
                webm_path = webm_file.name

            wav_path = webm_path.replace(".webm", ".wav")

            # Use ffmpeg to convert WebM to WAV with better quality for ACRCloud
            cmd = [
                "ffmpeg",
                "-i",
                webm_path,
                "-acodec",
                "pcm_s16le",  # 16-bit PCM
                "-ar",
                "44100",  # 44.1kHz sample rate (CD quality)
                "-ac",
                "2",  # Stereo (ACRCloud prefers stereo)
                "-af",
                "volume=2.0",  # Increase volume
                "-y",  # Overwrite output file
                wav_path,
            ]

            result = subprocess.run(cmd, capture_output=True, text=True)

            if result.returncode == 0:
                # Read the converted WAV file
                with open(wav_path, "rb") as wav_file:
                    wav_data = wav_file.read()

                # print(f"Converted to WAV: {len(wav_data)} bytes")
                binary_data = wav_data  # Use the converted WAV data
            else:
                print(f"FFmpeg conversion failed: {result.stderr}")

            # Clean up temporary files
            os.unlink(webm_path)
            if os.path.exists(wav_path):
                os.unlink(wav_path)

        except Exception as e:
            print(f"Error converting audio: {e}")
            # Fallback to original data if conversion fails
            pass

        # Save the converted WAV file for manual inspection
        try:
            with open("server/debug_output.wav", "wb") as debug_file:
                debug_file.write(binary_data)
        except Exception as e:
            print(f"Error saving debug_output.wav: {e}")

>>>>>>> a5a050d4
        # Prepare request
        http_method = "POST"
        http_uri = "/v1/identify"
        data_type = "audio"
        signature_version = "1"
        timestamp = str(int(time.time()))

<<<<<<< HEAD
=======
        # Try different data_type that ACRCloud might expect
        # data_type = "audio"  # or try "audio" vs "audio_data"

>>>>>>> a5a050d4
        # Generate signature
        string_to_sign = "\n".join(
            [
                http_method,
                http_uri,
                ACR_ACCESS_KEY,
                data_type,
                signature_version,
                timestamp,
            ]
        )

        sign = base64.b64encode(
            hmac.new(
                ACR_ACCESS_SECRET.encode("utf-8"),
                string_to_sign.encode("utf-8"),
                digestmod=hashlib.sha1,
            ).digest()
        ).decode("utf-8")

        # Prepare request data
<<<<<<< HEAD
        files = {"sample": binary_data}
=======
        # ACRCloud expects the audio file to be sent as 'sample' in multipart form data
        # Try different approaches for the file upload
        files = {"sample": ("sample.wav", binary_data, "audio/wav")}
>>>>>>> a5a050d4

        data = {
            "access_key": ACR_ACCESS_KEY,
            "data_type": data_type,
            "signature": sign,
            "signature_version": signature_version,
            "timestamp": timestamp,
<<<<<<< HEAD
        }

        # Make request to ACRCloud
        url = f"https://{ACR_HOST}{http_uri}"
        print(f"Making request to ACRCloud: {url}")
        print(
            f"ACR_ACCESS_KEY: {ACR_ACCESS_KEY[:10]}..."
        )  # Show first 10 chars for debugging
        print(f"Audio data size: {len(binary_data)} bytes")
        print(f"Request data: {data}")
        print(f"String to sign: {string_to_sign}")
        print(f"Generated signature: {sign}")

        response = requests.post(url, files=files, data=data, timeout=ACR_TIMEOUT)

=======
            "sample_bytes": str(
                len(binary_data)
            ),  # Add sample_bytes as required by ACRCloud
        }

        # Try adding additional parameters that ACRCloud might expect
        # data['sample_bytes'] = str(len(binary_data))
        # data['sample_hz'] = '44100'

        # Make request to ACRCloud
        url = f"https://{ACR_HOST}{http_uri}"
        # print(f"Making request to ACRCloud: {url}")
        # print(
        #     f"ACR_ACCESS_KEY: {ACR_ACCESS_KEY[:10]}..."
        # )  # Show first 10 chars for debugging
        # print(f"Audio data size: {len(binary_data)} bytes")
        # print(f"Request data: {data}")
        # print(f"String to sign: {string_to_sign}")
        # print(f"Generated signature: {sign}")

        response = requests.post(url, files=files, data=data, timeout=ACR_TIMEOUT)

        # print(f"ACRCloud response status: {response.status_code}")
        # print(f"ACRCloud response: {response.text}")  # Show full response for debugging

>>>>>>> a5a050d4
        if response.status_code == 200:
            result = response.json()

            # For development/testing, use this mock response instead
            if not ACR_ACCESS_KEY:
                print(
                    "Warning: Using mock response as ACRCloud credentials are not set"
                )
<<<<<<< HEAD
=======
                return mock_identify_song()

            # TEMPORARY: Use mock data while resolving ACRCloud project limit
            if result.get("status", {}).get("code") == 3006:
                print("ACRCloud project limit reached, using mock data for testing")
>>>>>>> a5a050d4
                return mock_identify_song()

            # Check if a match was found
            if (
                result.get("status", {}).get("code") == 0
                and "metadata" in result
                and "music" in result["metadata"]
                and len(result["metadata"]["music"]) > 0
            ):

                # Extract song information
                music = result["metadata"]["music"][0]
                title = music.get("title", "")
                artists = music.get("artists", [{}])
                artist = artists[0].get("name", "") if artists else ""

                # Extract YouTube ID if available
                youtube_id = None
                if (
                    "external_metadata" in music
                    and "youtube" in music["external_metadata"]
                ):
                    youtube_id = music["external_metadata"]["youtube"].get("vid")

                # Call genius API to get lyrics URL
                print(f"DEBUG: Calling search_song for: '{title}' by '{artist}'")
                info = search_song(f"{title} {artist}")
                print(f"DEBUG: search_song returned: {info}")

                artist_url = info.get("artist_url", "")
                thumbnail = info.get("thumbnail", "")
                genius_lyrics_url = info.get("song_url", "")

                print(f"DEBUG: artist_url = {artist_url}")
                print(f"DEBUG: thumbnail = {thumbnail}")
                print(f"DEBUG: genius_lyrics_url = {genius_lyrics_url}")

                for i in info:
                    print(f"{i}: {info[i]}")

                # Extract Spotify ID if available
                spotify_id = None
                if (
                    "external_metadata" in music
                    and "spotify" in music["external_metadata"]
                    and "track" in music["external_metadata"]["spotify"]
                ):
                    spotify_id = music["external_metadata"]["spotify"]["track"].get(
                        "id"
                    )

                return {
                    "status": "success",
                    "title": title,
                    "artist": artist,
                    "artist_url": artist_url,
                    "thumbnail": thumbnail,
                    "genius_lyrics_url": genius_lyrics_url,
                    "youtubeId": youtube_id,
                    "spotifyId": spotify_id,
                    "raw": music,  # Include raw data for debugging/future use
                }
            else:
                # No match found
                return {
                    "status": "error",
                    "message": "Could not identify song. Please ensure music is playing clearly.",
                }
        else:
            # API request failed
            return {
                "status": "error",
                "message": f"API request failed with status code {response.status_code}",
            }

    except Exception as e:
        return {"status": "error", "message": f"Error identifying song: {str(e)}"}


def mock_identify_song():
    """
    Mock song identification for development and testing.

    Returns:
        dict: Mock song identification result
    """
    # 80% chance of success
    if time.time() % 10 > 2:  # Simple way to randomize
        return {
            "status": "success",
            "title": "Bohemian Rhapsody",
            "artist": "Queen",
            "youtubeId": "fJ9rUzIMcZQ",
            "raw": {
                "title": "Bohemian Rhapsody",
                "artists": [{"name": "Queen"}],
                "album": {"name": "A Night at the Opera"},
                "external_metadata": {"youtube": {"vid": "fJ9rUzIMcZQ"}},
            },
        }
    else:
        # Simulate error
        return {
            "status": "error",
            "message": "Could not identify song. Please ensure music is playing clearly.",
        }<|MERGE_RESOLUTION|>--- conflicted
+++ resolved
@@ -22,8 +22,6 @@
 ACR_ACCESS_KEY = os.environ.get("ACRCLOUD_ACCESS_KEY", "")
 ACR_ACCESS_SECRET = os.environ.get("ACRCLOUD_ACCESS_SECRET", "")
 ACR_TIMEOUT = int(os.environ.get("ACRCLOUD_TIMEOUT", 10))
-<<<<<<< HEAD
-=======
 GENIUS_ACCESS_TOKEN = os.environ.get("GENIUS_ACCESS_TOKEN", "")
 GENIUS_BASE_URL = "https://api.genius.com"
 HEADERS = {"Authorization": f"Bearer {GENIUS_ACCESS_TOKEN}"}
@@ -50,7 +48,6 @@
         "artist_url": song["primary_artist"]["url"],
         "thumbnail": song["song_art_image_thumbnail_url"],
     }
->>>>>>> a5a050d4
 
 
 def identify_song_from_audio(audio_data):
@@ -67,8 +64,6 @@
         # Convert base64 string to binary
         binary_data = base64.b64decode(audio_data)
 
-<<<<<<< HEAD
-=======
         # Check audio format and size
         # print(f"Audio data length: {len(audio_data)} characters")
         # print(f"Binary data size: {len(binary_data)} bytes")
@@ -128,7 +123,6 @@
         except Exception as e:
             print(f"Error saving debug_output.wav: {e}")
 
->>>>>>> a5a050d4
         # Prepare request
         http_method = "POST"
         http_uri = "/v1/identify"
@@ -136,12 +130,9 @@
         signature_version = "1"
         timestamp = str(int(time.time()))
 
-<<<<<<< HEAD
-=======
         # Try different data_type that ACRCloud might expect
         # data_type = "audio"  # or try "audio" vs "audio_data"
 
->>>>>>> a5a050d4
         # Generate signature
         string_to_sign = "\n".join(
             [
@@ -163,13 +154,9 @@
         ).decode("utf-8")
 
         # Prepare request data
-<<<<<<< HEAD
-        files = {"sample": binary_data}
-=======
         # ACRCloud expects the audio file to be sent as 'sample' in multipart form data
         # Try different approaches for the file upload
         files = {"sample": ("sample.wav", binary_data, "audio/wav")}
->>>>>>> a5a050d4
 
         data = {
             "access_key": ACR_ACCESS_KEY,
@@ -177,23 +164,6 @@
             "signature": sign,
             "signature_version": signature_version,
             "timestamp": timestamp,
-<<<<<<< HEAD
-        }
-
-        # Make request to ACRCloud
-        url = f"https://{ACR_HOST}{http_uri}"
-        print(f"Making request to ACRCloud: {url}")
-        print(
-            f"ACR_ACCESS_KEY: {ACR_ACCESS_KEY[:10]}..."
-        )  # Show first 10 chars for debugging
-        print(f"Audio data size: {len(binary_data)} bytes")
-        print(f"Request data: {data}")
-        print(f"String to sign: {string_to_sign}")
-        print(f"Generated signature: {sign}")
-
-        response = requests.post(url, files=files, data=data, timeout=ACR_TIMEOUT)
-
-=======
             "sample_bytes": str(
                 len(binary_data)
             ),  # Add sample_bytes as required by ACRCloud
@@ -219,7 +189,6 @@
         # print(f"ACRCloud response status: {response.status_code}")
         # print(f"ACRCloud response: {response.text}")  # Show full response for debugging
 
->>>>>>> a5a050d4
         if response.status_code == 200:
             result = response.json()
 
@@ -228,14 +197,11 @@
                 print(
                     "Warning: Using mock response as ACRCloud credentials are not set"
                 )
-<<<<<<< HEAD
-=======
                 return mock_identify_song()
 
             # TEMPORARY: Use mock data while resolving ACRCloud project limit
             if result.get("status", {}).get("code") == 3006:
                 print("ACRCloud project limit reached, using mock data for testing")
->>>>>>> a5a050d4
                 return mock_identify_song()
 
             # Check if a match was found

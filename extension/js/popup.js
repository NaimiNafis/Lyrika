/**
 * Lyrika - Popup Script
 * Handles UI interactions and communication with background script
 */

// DOM elements
const initialState = document.getElementById('initial-state');
const listeningState = document.getElementById('listening-state');
const resultsState = document.getElementById('results-state');
const errorState = document.getElementById('error-state');
const searchTab = document.getElementById('search-tab');

const startListeningBtn = document.getElementById('start-listening');
const tryAgainBtn = document.getElementById('try-again');
const backButton = document.getElementById('back-button');
const manualSearchBtn = document.getElementById('manual-search');

const songTitleElem = document.getElementById('song-title');
const artistElem = document.getElementById('artist');
const lyricsElem = document.getElementById('lyrics');
const errorMessageElem = document.getElementById('error-message');
const albumArtworkElem = document.getElementById('album-artwork');
const youtubeLink = document.getElementById('youtube-link');
const spotifyLink = document.getElementById('spotify-link');
<<<<<<< HEAD
const appleMusicLink = document.getElementById('apple-music-link');

// Enhancement elements
const translateOptions = document.querySelectorAll('.translate-option');
const getRecommendationsBtn = document.getElementById('get-recommendations');

const lyricsLoadingElem = document.getElementById('lyrics-loading');
const recommendationsListElem = document.getElementById('recommendations-list');
const recommendationsLoadingElem = document.getElementById('recommendations-loading');
const searchLoadingElem = document.getElementById('search-loading');
=======
const songThumbnail = document.getElementById('song-thumbnail');
const artistLink = document.getElementById('artist-link');
const lyricsLink = document.getElementById('lyrics-link');
>>>>>>> a5a050d4

// Timers and state
let manualFallbackTimer;
let isProcessing = false;
let mediaRecorder = null;
let audioChunks = [];
let currentSongData = null;
let originalLyrics = '';

// API base URL
const API_BASE_URL = 'http://localhost:5001/api';

// Event listeners
document.addEventListener('DOMContentLoaded', () => {
  // Debug: Check if all DOM elements are found
  console.log('DOM elements check:');
  console.log('songThumbnail:', songThumbnail);
  console.log('artistLink:', artistLink);
  console.log('lyricsLink:', lyricsLink);

  // Add event listeners to buttons
  startListeningBtn.addEventListener('click', debounce(startListening, 300));
  tryAgainBtn.addEventListener('click', resetToInitialState);
  backButton.addEventListener('click', resetToInitialState);
  manualSearchBtn.addEventListener('click', handleManualSearch);

  // Add click to copy functionality
  songTitleElem.addEventListener('click', copySongInfo);

  // Add event listeners for links
  youtubeLink.addEventListener('click', openYoutubeLink);
  spotifyLink.addEventListener('click', openSpotifyLink);
  appleMusicLink.addEventListener('click', openAppleMusicLink);
  
  // Add event listeners for enhancements
  translateOptions.forEach(option => {
    option.addEventListener('click', handleTranslateOption);
  });
  
  // Load saved state if available
  restoreState();
});

/**
 * Start listening for audio and identify the song
 */
function startListening() {
  if (isProcessing) {
    console.log('Already processing audio');
    return;
  }

  isProcessing = true;
  showState(listeningState);
  clearTimeout(manualFallbackTimer);
<<<<<<< HEAD
  
  // Show search tab after 7 seconds if no result
=======

  // Show manual input after 7 seconds if no result
>>>>>>> a5a050d4
  manualFallbackTimer = setTimeout(() => {
    // Switch to search tab if identification takes too long
    const searchTabElement = document.getElementById('search-tab');
    if (searchTabElement) {
      searchTabElement.click();
    }
  }, 7000);

  // Get streamId from background script
  chrome.runtime.sendMessage({ action: 'startListening' }, async (response) => {
    console.log('Received streamId response:', response);

    if (response.status === 'error' || !response.streamId) {
      displayError(response.message || "Couldn't access tab audio");
      return;
    }

    try {
      // Use the streamId to create a MediaStream
      const stream = await navigator.mediaDevices.getUserMedia({
        audio: {
          mandatory: {
            chromeMediaSource: 'tab',
            chromeMediaSourceId: response.streamId
          }
        },
        video: false
      });

      // Start recording
      captureAudio(stream);
    } catch (error) {
      console.error('Error capturing audio:', error);
      displayError("Couldn't capture audio: " + error.message);
    }
  });
}

/**
 * Capture audio using the MediaRecorder API
 */
function captureAudio(stream) {
  try {
    // Create audio context and connect nodes
    const audioCtx = new AudioContext();
    const source = audioCtx.createMediaStreamSource(stream);
    const dest = audioCtx.createMediaStreamDestination();
    source.connect(dest);

    // Set up MediaRecorder
    mediaRecorder = new MediaRecorder(dest.stream);
    audioChunks = [];

    // Handle data availability
    mediaRecorder.ondataavailable = (event) => {
      if (event.data.size > 0) {
        audioChunks.push(event.data);
      }
    };

    // When recording stops
    mediaRecorder.onstop = async () => {
      try {
        // Create blob from chunks
        const audioBlob = new Blob(audioChunks, { type: 'audio/webm' });

        // Convert to base64
        const base64Data = await blobToBase64(audioBlob);

        console.log('Audio captured successfully, sending to server...');

        // Stop all tracks
        stream.getTracks().forEach(track => track.stop());

        // Send to background for processing
        chrome.runtime.sendMessage({
          action: 'sendAudioToServer',
          audioData: base64Data
        }, handleResponse);
      } catch (error) {
        console.error('Error processing audio:', error);
        displayError('Error processing audio: ' + error.message);
      }
    };

    // Start recording
    mediaRecorder.start();
<<<<<<< HEAD
    
=======

>>>>>>> a5a050d4
    // Record for 5 seconds
    setTimeout(() => {
      if (mediaRecorder && mediaRecorder.state !== 'inactive') {
        mediaRecorder.stop();
      }
    }, 5000);
  } catch (error) {
    console.error('Error setting up audio recording:', error);
    displayError('Error setting up audio recording: ' + error.message);
  }
}

/**
 * Convert Blob to Base64
 */
function blobToBase64(blob) {
  return new Promise((resolve, reject) => {
    const reader = new FileReader();
    reader.onloadend = () => {
      // Extract the base64 data part (remove data:audio/webm;base64, prefix)
      const base64 = reader.result.split(',')[1];
      resolve(base64);
    };
    reader.onerror = reject;
    reader.readAsDataURL(blob);
  });
}

/**
 * Handle response from background script
 */
function handleResponse(response) {
  clearTimeout(manualFallbackTimer);
  isProcessing = false;

  console.log('Received response:', response);

  if (response.status === 'success') {
    displayResults(response);
  } else {
    displayError(response.message);
    // Automatically switch to search tab on error
    const searchTabElement = document.getElementById('search-tab');
    if (searchTabElement) {
      searchTabElement.click();
    }
  }
}

/**
 * Format lyrics text to ensure consistent display
 * @param {string} lyrics - Raw lyrics text
 * @returns {string} - Formatted lyrics text
 */
function formatLyrics(lyrics) {
  if (!lyrics || !lyrics.trim()) {
    return '';
  }
  
  let formattedLyrics = lyrics.trim();
  
  // Remove any metadata or headers
  formattedLyrics = formattedLyrics.replace(/^.*?(Lyrics|lyrics).*?$/m, '');
  formattedLyrics = formattedLyrics.replace(/^.*?Contributors.*?$/m, '');
  
  // 1. Join words broken across lines (lowercase to lowercase)
  formattedLyrics = formattedLyrics.replace(/([a-z])[\s]*\n[\s]*([a-z])/g, '$1 $2');
  
  // 2. Ensure proper spacing around punctuation
  formattedLyrics = formattedLyrics.replace(/([.,;:!?])[\s]*\n/g, '$1\n');
  
  // 3. Preserve intentional line breaks in song lyrics (after punctuation, etc.)
  formattedLyrics = formattedLyrics.replace(/([.,;:!?])[\s]*([A-Z])/g, '$1\n$2');
  
  // 4. Ensure consistent spacing
  formattedLyrics = formattedLyrics.replace(/[ \t]+/g, ' ');
  
  // 5. Normalize line endings
  formattedLyrics = formattedLyrics.replace(/\r\n/g, '\n');
  
  // 6. Remove excess blank lines but preserve verse structure
  formattedLyrics = formattedLyrics.replace(/\n{3,}/g, '\n\n');
  
  return formattedLyrics;
}

/**
 * Display successful results
 */
function displayResults(data) {
<<<<<<< HEAD
  // Store current song data for enhancements
  currentSongData = data;
  
=======
  // Debug: Log the received data to see what's available
  console.log('displayResults received data:', data);
  console.log('Thumbnail URL:', data.thumbnail);
  console.log('Artist URL:', data.artist_url);
  console.log('Genius Lyrics URL:', data.genius_lyrics_url);

>>>>>>> a5a050d4
  // Populate UI elements with data
  songTitleElem.textContent = data.title;
  artistElem.textContent = data.artist;

  // Handle thumbnail image - always show for testing
  if (songThumbnail) {
    if (data.thumbnail) {
      songThumbnail.src = data.thumbnail;
    } else {
      songThumbnail.src = 'data:image/svg+xml;base64,PHN2ZyB3aWR0aD0iMTAwIiBoZWlnaHQ9IjEwMCIgeG1sbnM9Imh0dHA6Ly93d3cudzMub3JnLzIwMDAvc3ZnIj4KICA8cmVjdCB3aWR0aD0iMTAwIiBoZWlnaHQ9IjEwMCIgZmlsbD0iI2VlZSIvPgogIDx0ZXh0IHg9IjUwIiB5PSI1NSIgZm9udC1mYW1pbHk9IkFyaWFsIiBmb250LXNpemU9IjE0IiBmaWxsPSIjOTk5IiB0ZXh0LWFuY2hvcj0ibWlkZGxlIj5UaHVtYm5haWw8L3RleHQ+Cjwvc3ZnPg==';
    }
    songThumbnail.style.display = 'block';
  }

  // Handle artist link - always show for testing
  if (artistLink) {
    if (data.artist_url) {
      artistLink.href = data.artist_url;
    } else {
      artistLink.href = '#';
    }
    artistLink.style.display = 'inline-block';
  }

  // Handle lyrics link - always show for testing
  if (lyricsLink) {
    if (data.genius_lyrics_url) {
      lyricsLink.href = data.genius_lyrics_url;
    } else {
      lyricsLink.href = '#';
    }
    lyricsLink.style.display = 'inline-block';
  }

  // Handle lyrics
  if (data.lyrics && data.lyrics.trim()) {
<<<<<<< HEAD
    // Format lyrics using the shared formatting function
    let cleanLyrics = formatLyrics(data.lyrics);
    
    // Store original lyrics for translation comparison
    originalLyrics = cleanLyrics;
    
=======
    // Format lyrics: ensure proper line breaks and remove any remaining metadata
    let cleanLyrics = data.lyrics.trim();

    // Remove any remaining metadata or headers that might still be present
    cleanLyrics = cleanLyrics.replace(/^.*?(Lyrics|lyrics).*?$/m, '');
    cleanLyrics = cleanLyrics.replace(/^.*?Contributors.*?$/m, '');

    // Fix common issues with broken lines
    cleanLyrics = cleanLyrics.replace(/([a-z])[\s]*\n[\s]*([a-z])/g, '$1 $2');

    // Add line breaks before capitalized letters (except at the beginning)
    cleanLyrics = cleanLyrics.replace(/(?<!^)([A-Z])/g, '\n$1');

>>>>>>> a5a050d4
    lyricsElem.textContent = cleanLyrics;

    // Add scrolling to the lyrics container if content is long
    const lyricsContainer = document.querySelector('.lyrics-container');
    if (lyricsContainer && cleanLyrics.split('\n').length > 10) {
      lyricsContainer.classList.add('scrollable');
    }
    
    // Reset enhancement UI
    resetEnhancementUI();
  } else {
    lyricsElem.textContent = 'This appears to be an instrumental track.';
  }
<<<<<<< HEAD
  
  // Handle album artwork
  if (data.albumArtwork) {
    // Use album artwork from the API response if available
    albumArtworkElem.src = data.albumArtwork;
    console.log('Using album artwork from API:', data.albumArtwork);
  } else {
    // Fetch album artwork if not provided in the response
    fetchAlbumArtwork(data.title, data.artist);
  }
  
  // Handle platform links
=======

  // Handle YouTube link
>>>>>>> a5a050d4
  if (data.youtubeId) {
    youtubeLink.href = `https://www.youtube.com/watch?v=${data.youtubeId}`;
    youtubeLink.classList.remove('hidden');
  } else {
    youtubeLink.classList.add('hidden');
  }

  if (data.spotifyId) {
    spotifyLink.href = `https://open.spotify.com/track/${data.spotifyId}`;
    spotifyLink.classList.remove('hidden');
  } else {
    spotifyLink.classList.add('hidden');
  }
<<<<<<< HEAD
  
  // Handle Apple Music link - using iTunes search for Apple Music URLs
  const appleSearch = encodeURIComponent(`${data.title} ${data.artist}`);
  appleMusicLink.href = `https://music.apple.com/search?term=${appleSearch}`;
  // Only show Apple Music link if we have a title and artist
  if (data.title && data.artist) {
    appleMusicLink.classList.remove('hidden');
  } else {
    appleMusicLink.classList.add('hidden');
  }
  
=======

>>>>>>> a5a050d4
  // Show results state
  showState(resultsState);
  
  // Ensure the lyrics tab is active
  const lyricsTab = document.getElementById('lyrics-tab');
  if (lyricsTab) {
    lyricsTab.click();
  }
  
  // Save state to storage
  saveState({
    state: 'results',
    songData: {
      title: data.title,
      artist: data.artist,
      lyrics: originalLyrics,
      youtubeId: data.youtubeId || '',
      spotifyId: data.spotifyId || '',
      albumArtworkSrc: albumArtworkElem.src
    }
  });
}

/**
 * Save current state to Chrome storage
 */
function saveState(stateData) {
  chrome.storage.local.set({ 'lyrikaState': stateData }, function() {
    console.log('State saved:', stateData);
  });
}

/**
 * Restore state from Chrome storage
 */
function restoreState() {
  chrome.storage.local.get(['lyrikaState'], function(result) {
    if (result.lyrikaState) {
      const savedState = result.lyrikaState;
      console.log('Restoring state:', savedState);
      
      if (savedState.state === 'results' && savedState.songData) {
        // Restore song data
        const songData = savedState.songData;
        
        // Format the stored lyrics using the shared formatting function
        const formattedLyrics = formatLyrics(songData.lyrics);
        
        // Set current song data
        currentSongData = {
          title: songData.title,
          artist: songData.artist,
          lyrics: formattedLyrics,
          youtubeId: songData.youtubeId,
          spotifyId: songData.spotifyId
        };
        
        // Populate UI elements
        songTitleElem.textContent = songData.title;
        artistElem.textContent = songData.artist;
        originalLyrics = formattedLyrics;
        lyricsElem.textContent = formattedLyrics;
        
        // Restore album artwork if available
        if (songData.albumArtworkSrc) {
          albumArtworkElem.src = songData.albumArtworkSrc;
        }
        
        // Restore platform links
        if (songData.youtubeId) {
          youtubeLink.href = `https://www.youtube.com/watch?v=${songData.youtubeId}`;
          youtubeLink.classList.remove('hidden');
        }
        
        if (songData.spotifyId) {
          spotifyLink.href = `https://open.spotify.com/track/${songData.spotifyId}`;
          spotifyLink.classList.remove('hidden');
        }
        
        // Set Apple Music link
        const appleSearch = encodeURIComponent(`${songData.title} ${songData.artist}`);
        appleMusicLink.href = `https://music.apple.com/search?term=${appleSearch}`;
        if (songData.title && songData.artist) {
          appleMusicLink.classList.remove('hidden');
        }
        
        // Show results state
        showState(resultsState);
        
        // Ensure the lyrics tab is active
        const lyricsTab = document.getElementById('lyrics-tab');
        if (lyricsTab) {
          lyricsTab.click();
        }
        
        // Add event listener for the get recommendations button
        document.getElementById('get-recommendations')?.addEventListener('click', handleGetRecommendations);
      }
    }
  });
}

/**
 * Fetch album artwork using the song title and artist
 */
async function fetchAlbumArtwork(title, artist) {
  try {
    // Set a loading state with default artwork
    albumArtworkElem.src = 'assets/icons/icon128.png';
    
    // Try multiple sources to get the best album artwork
    
    // Source 1: Check if we have spotifyId - but use a CORS-friendly approach
    if (currentSongData && currentSongData.spotifyId) {
      const spotifyId = currentSongData.spotifyId;
      // Instead of fetching the embed page (which causes CORS issues),
      // try using the direct Spotify image URL pattern if we have a spotifyId
      // Format: https://i.scdn.co/image/{imageId}
      
      // We'll rely on the Last.fm and other APIs below instead of
      // attempting to fetch from Spotify directly
    }
      
    // Source 2: Last.fm API (public API, no key needed for basic info)
    try {
      const lastFmUrl = `https://ws.audioscrobbler.com/2.0/?method=track.getInfo&api_key=12dec50804977a8d15e406a4b6d7f250&artist=${encodeURIComponent(artist)}&track=${encodeURIComponent(title)}&format=json`;
      
      const response = await fetch(lastFmUrl);
      const data = await response.json();
      
          if (data && data.track && data.track.album && data.track.album.image) {
            // Get the largest image (last in the array)
            const images = data.track.album.image;
            const largeImage = images.find(img => img.size === 'extralarge') || 
                              images.find(img => img.size === 'large') ||
                              images[images.length - 1];
            
        if (largeImage && largeImage['#text'] && largeImage['#text'].length > 10) {
              albumArtworkElem.src = largeImage['#text'];
          saveAlbumArtwork(largeImage['#text']);
          return;
        }
      }
    } catch (error) {
      console.log('Error fetching Last.fm artwork:', error);
      // Continue to next source
    }
    
    // Source 3: iTunes/Apple Music Search API (no auth required)
    try {
      const itunesUrl = `https://itunes.apple.com/search?term=${encodeURIComponent(`${title} ${artist}`)}&entity=song&limit=1`;
      
      const response = await fetch(itunesUrl);
      const data = await response.json();
      
      if (data && data.results && data.results.length > 0) {
        // Get the artwork URL and modify it to get higher resolution
        let artworkUrl = data.results[0].artworkUrl100;
        // Replace 100x100 with 600x600 for higher resolution
        artworkUrl = artworkUrl.replace('100x100bb', '600x600bb');
        
        albumArtworkElem.src = artworkUrl;
        saveAlbumArtwork(artworkUrl);
        return;
      }
    } catch (error) {
      console.log('Error fetching iTunes artwork:', error);
      // Fall back to default icon
    }
    
    // Source 4: MusicBrainz + Cover Art Archive API
    // Note: This comes last because it's often slower than the others
    try {
      // First search for the release by artist and title
      const mbUrl = `https://musicbrainz.org/ws/2/release?query=artist:${encodeURIComponent(artist)}%20AND%20release:${encodeURIComponent(title)}&fmt=json`;
      
      const mbResponse = await fetch(mbUrl);
      const mbData = await mbResponse.json();
      
      if (mbData && mbData.releases && mbData.releases.length > 0) {
        const releaseId = mbData.releases[0].id;
        
        // Then get artwork from Cover Art Archive using the release ID
        const artworkUrl = `https://coverartarchive.org/release/${releaseId}/front`;
        
        // This is a redirect URL that leads to the actual image
        const checkResponse = await fetch(artworkUrl, { method: 'HEAD' });
        
        if (checkResponse.ok) {
          albumArtworkElem.src = artworkUrl;
          saveAlbumArtwork(artworkUrl);
          return;
        }
      }
    } catch (error) {
      console.log('Error fetching MusicBrainz/Cover Art Archive artwork:', error);
      // Fall back to default icon
    }
    
    // If all sources fail, keep the default icon
    console.log('No album artwork found for', title, 'by', artist);
    
  } catch (error) {
    console.error('Error setting album artwork:', error);
    // Fallback to default icon
    albumArtworkElem.src = 'assets/icons/icon128.png';
  }
}

/**
 * Save album artwork URL to storage
 */
function saveAlbumArtwork(artworkUrl) {
  if (!currentSongData) return;
              
              // Update the saved state with the new artwork URL
              saveState({
                state: 'results',
                songData: {
                  title: currentSongData.title,
                  artist: currentSongData.artist,
                  lyrics: originalLyrics,
                  youtubeId: currentSongData.youtubeId || '',
                  spotifyId: currentSongData.spotifyId || '',
      albumArtworkSrc: artworkUrl
    }
  });
}

/**
 * Reset enhancement UI elements
 */
function resetEnhancementUI() {
  // Reset translate dropdown
  document.querySelectorAll('.translate-option').forEach(option => {
    option.classList.remove('active');
  });
  document.querySelector('.translate-option[data-lang="original"]').classList.add('active');
  
  // Reset recommendations tab
  document.getElementById('recommendations-placeholder').classList.remove('hidden');
  document.getElementById('recommendations-loading').classList.add('hidden');
  document.getElementById('recommendations-list').innerHTML = `
    <div id="recommendations-placeholder">
      <p>Find more songs like this one.</p>
      <button id="get-recommendations" class="spotify-button">Get Recommendations</button>
    </div>
  `;
  
  // Add event listeners to new buttons
  document.getElementById('get-recommendations').addEventListener('click', handleGetRecommendations);
}

/**
 * Handle translation option click
 */
async function handleTranslateOption(event) {
  event.preventDefault();
  
  const langOption = event.target;
  const targetLang = langOption.dataset.lang;
  
  // Skip if already on this language
  if (langOption.classList.contains('active')) {
    return;
  }
  
  // Update active state
  document.querySelectorAll('.translate-option').forEach(option => {
    option.classList.remove('active');
  });
  langOption.classList.add('active');
  
  // If original, just restore original lyrics
  if (targetLang === 'original') {
    lyricsElem.textContent = originalLyrics;
    return;
  }
  
  // Show loading state
  lyricsElem.classList.add('hidden');
  lyricsLoadingElem.classList.remove('hidden');
  
  try {
    // Call the translation API
    const response = await fetch(`${API_BASE_URL}/translate_lyrics`, {
      method: 'POST',
      headers: {
        'Content-Type': 'application/json'
      },
      body: JSON.stringify({
        lyrics: originalLyrics,
        target_lang: targetLang
      })
    });
    
    const data = await response.json();
    
    if (data.status === 'success') {
      // Use the shared formatting function for translated lyrics
      lyricsElem.textContent = formatLyrics(data.translated_lyrics);
    } else {
      lyricsElem.textContent = `Translation failed: ${data.message || 'Unknown error'}`;
    }
  } catch (error) {
    console.error('Translation error:', error);
    lyricsElem.textContent = `Translation error: ${error.message}`;
  } finally {
    // Hide loading state
    lyricsElem.classList.remove('hidden');
    lyricsLoadingElem.classList.add('hidden');
  }
}

/**
 * Handle get recommendations button click
 */
async function handleGetRecommendations() {
  if (!currentSongData) return;
  
  // Get elements
  const placeholderElem = document.getElementById('recommendations-placeholder');
  const recommendationsListElem = document.getElementById('recommendations-list');
  
  // Show loading state
  placeholderElem.classList.add('hidden');
  recommendationsLoadingElem.classList.remove('hidden');
  
  try {
    // Call the recommendations API
    const response = await fetch(`${API_BASE_URL}/similar_songs`, {
      method: 'POST',
      headers: {
        'Content-Type': 'application/json'
      },
      body: JSON.stringify({
        title: currentSongData.title,
        artist: currentSongData.artist,
        lyrics: originalLyrics
      })
    });
    
    const data = await response.json();
    
    if (data.status === 'success') {
      // Build recommendations HTML
      const recommendations = data.recommendations;
      let html = '';
      
      recommendations.forEach(rec => {
        html += `
          <div class="recommendation-item">
            <div class="recommendation-title">${rec.title}</div>
            <div class="recommendation-artist">${rec.artist} (${rec.year})</div>
            <div class="recommendation-reason">${rec.reason}</div>
          </div>
        `;
      });
      
      // Update the recommendations list
      recommendationsListElem.innerHTML = html;
      
      // Save the recommendations to storage
      const currentState = await getStoredState();
      if (currentState && currentState.songData) {
        currentState.songData.recommendations = html;
        saveState(currentState);
      }
    } else {
      recommendationsListElem.innerHTML = `<p class="text-danger">Recommendations failed: ${data.message || 'Unknown error'}</p>`;
    }
  } catch (error) {
    console.error('Recommendations error:', error);
    recommendationsListElem.innerHTML = `<p class="text-danger">Recommendations error: ${error.message}</p>`;
  } finally {
    // Hide loading state
    recommendationsLoadingElem.classList.add('hidden');
  }
}

/**
 * Get the current stored state as a Promise
 */
function getStoredState() {
  return new Promise((resolve) => {
    chrome.storage.local.get(['lyrikaState'], function(result) {
      resolve(result.lyrikaState);
    });
  });
}

/**
 * Convert markdown to HTML (simple version)
 */
function convertMarkdownToHTML(markdown) {
  if (!markdown) return '';
  
  // Handle headers
  markdown = markdown.replace(/^# (.*?)$/gm, '<h3>$1</h3>');
  markdown = markdown.replace(/^## (.*?)$/gm, '<h4>$1</h4>');
  markdown = markdown.replace(/^### (.*?)$/gm, '<h5>$1</h5>');
  
  // Handle paragraphs
  const paragraphs = markdown.split('\n\n');
  return paragraphs.map(p => {
    if (p.startsWith('<h')) {
      return p;
    }
    return `<p>${p}</p>`;
  }).join('');
}

/**
 * Display error message
 */
function displayError(message) {
  errorMessageElem.textContent = message || "Couldn't identify the song. Please try again.";
  showState(errorState);
  
  // Save error state
  saveState({
    state: 'error',
    errorMessage: message
  });
}

/**
 * Reset to initial state
 */
function resetToInitialState() {
  showState(initialState);
<<<<<<< HEAD
  
=======
  manualInput.classList.add('hidden');

>>>>>>> a5a050d4
  // Clear previous data
  songTitleElem.textContent = '';
  artistElem.textContent = '';
  lyricsElem.textContent = '';
  youtubeLink.classList.add('hidden');
<<<<<<< HEAD
  spotifyLink.classList.add('hidden');
  appleMusicLink.classList.add('hidden');
  albumArtworkElem.src = 'assets/icons/icon128.png';
  
=======

  // Hide enhanced elements
  if (songThumbnail) {
    songThumbnail.classList.add('hidden');
    songThumbnail.src = '';
  }
  if (artistLink) {
    artistLink.classList.add('hidden');
    artistLink.href = '';
  }
  if (lyricsLink) {
    lyricsLink.classList.add('hidden');
    lyricsLink.href = '';
  }

>>>>>>> a5a050d4
  // Clear any copied state
  songTitleElem.dataset.copied = false;
  
  // Clear current song data
  currentSongData = null;
  originalLyrics = '';
  
  // Clear saved state
  chrome.storage.local.remove('lyrikaState', function() {
    console.log('State cleared');
  });
}

/**
 * Handle manual search
 */
function handleManualSearch() {
  const songTitle = document.getElementById('manual-song').value.trim();
  const artist = document.getElementById('manual-artist').value.trim();
<<<<<<< HEAD
  
  // Reset previous error states
  document.getElementById('manual-song').classList.remove('error');
  document.getElementById('manual-artist').classList.remove('error');
  document.getElementById('song-error').classList.add('hidden');
  document.getElementById('artist-error').classList.add('hidden');
  
  // Validate inputs
  let hasError = false;
  
=======

>>>>>>> a5a050d4
  if (!songTitle) {
    document.getElementById('manual-song').classList.add('error');
    document.getElementById('song-error').classList.remove('hidden');
    hasError = true;
  }
  
  if (!artist) {
    document.getElementById('manual-artist').classList.add('error');
    document.getElementById('artist-error').classList.remove('hidden');
    hasError = true;
  }
  
  // Don't proceed if there are validation errors
  if (hasError) {
    return;
  }
<<<<<<< HEAD
  
  // Show loading state in search tab
  document.getElementById('search-loading').classList.remove('hidden');
  document.getElementById('search-results').classList.add('hidden');
  
=======

  showState(listeningState);

>>>>>>> a5a050d4
  chrome.runtime.sendMessage({
    action: 'manualSearch',
    songTitle: songTitle,
    artist: artist
  }, response => {
    console.log('Manual search response:', response);
    
    // Hide loading state
    document.getElementById('search-loading').classList.add('hidden');
    
    if (response && response.status === 'success') {
      // Apply the same formatting to manual search results
      if (response.lyrics) {
        response.lyrics = formatLyrics(response.lyrics);
      }
      
      // Display results in the search tab
      document.getElementById('search-result-title').textContent = response.title || songTitle;
      document.getElementById('search-result-artist').textContent = response.artist || artist;
      document.getElementById('search-result-lyrics').textContent = response.lyrics || 'No lyrics found for this song.';
      document.getElementById('search-results').classList.remove('hidden');
      
      // Make sure we're on the search tab
      document.getElementById('search-tab').click();
    } else {
      // Show error message in the search tab
      document.getElementById('search-result-title').textContent = songTitle;
      document.getElementById('search-result-artist').textContent = artist || '';
      document.getElementById('search-result-lyrics').textContent = 'No lyrics found for this song.';
      document.getElementById('search-results').classList.remove('hidden');
    }
  });
}

/**
 * Handle YouTube link click
 */
function openYoutubeLink(event) {
<<<<<<< HEAD
  // Prevent default link behavior
  event.preventDefault();
  
  // Open link in new tab
  chrome.tabs.create({ url: youtubeLink.href });
=======
  if (youtubeLink.href) {
    event.preventDefault();
    window.open(youtubeLink.href, '_blank', 'noopener');
  }
>>>>>>> a5a050d4
}

/**
 * Handle Spotify link click
 */
function openSpotifyLink(event) {
<<<<<<< HEAD
  // Prevent default link behavior
  event.preventDefault();
  
  // Open link in new tab
  chrome.tabs.create({ url: spotifyLink.href });
=======
  if (spotifyLink.href) {
    event.preventDefault();
    window.open(spotifyLink.href, '_blank', 'noopener');
  }
>>>>>>> a5a050d4
}

/**
 * Handle Apple Music link click
 */
function openAppleMusicLink(event) {
  // Prevent default link behavior
  event.preventDefault();
  
  // Open link in new tab
  chrome.tabs.create({ url: appleMusicLink.href });
}

/**
 * Copy song info to clipboard
 */
function copySongInfo() {
  const songInfo = `${songTitleElem.textContent} by ${artistElem.textContent}`;

  navigator.clipboard.writeText(songInfo)
    .then(() => {
      // Show "Copied!" feedback
      songTitleElem.dataset.copied = true;
      setTimeout(() => {
        songTitleElem.dataset.copied = false;
      }, 2000);
    })
    .catch(err => {
      console.error('Could not copy text:', err);
    });
}

/**
 * Show a specific state and hide others
 */
function showState(stateToShow) {
  // Hide all states
  initialState.classList.add('hidden');
  listeningState.classList.add('hidden');
  resultsState.classList.add('hidden');
  errorState.classList.add('hidden');

  // Show the requested state
  stateToShow.classList.remove('hidden');
}

/**
 * Debounce function to prevent multiple rapid clicks
 */
function debounce(func, wait) {
  let timeout;
  return function executedFunction(...args) {
    const later = () => {
      clearTimeout(timeout);
      func(...args);
    };
    clearTimeout(timeout);
    timeout = setTimeout(later, wait);
  };
} <|MERGE_RESOLUTION|>--- conflicted
+++ resolved
@@ -22,7 +22,6 @@
 const albumArtworkElem = document.getElementById('album-artwork');
 const youtubeLink = document.getElementById('youtube-link');
 const spotifyLink = document.getElementById('spotify-link');
-<<<<<<< HEAD
 const appleMusicLink = document.getElementById('apple-music-link');
 
 // Enhancement elements
@@ -33,11 +32,6 @@
 const recommendationsListElem = document.getElementById('recommendations-list');
 const recommendationsLoadingElem = document.getElementById('recommendations-loading');
 const searchLoadingElem = document.getElementById('search-loading');
-=======
-const songThumbnail = document.getElementById('song-thumbnail');
-const artistLink = document.getElementById('artist-link');
-const lyricsLink = document.getElementById('lyrics-link');
->>>>>>> a5a050d4
 
 // Timers and state
 let manualFallbackTimer;
@@ -52,12 +46,6 @@
 
 // Event listeners
 document.addEventListener('DOMContentLoaded', () => {
-  // Debug: Check if all DOM elements are found
-  console.log('DOM elements check:');
-  console.log('songThumbnail:', songThumbnail);
-  console.log('artistLink:', artistLink);
-  console.log('lyricsLink:', lyricsLink);
-
   // Add event listeners to buttons
   startListeningBtn.addEventListener('click', debounce(startListening, 300));
   tryAgainBtn.addEventListener('click', resetToInitialState);
@@ -93,13 +81,8 @@
   isProcessing = true;
   showState(listeningState);
   clearTimeout(manualFallbackTimer);
-<<<<<<< HEAD
   
   // Show search tab after 7 seconds if no result
-=======
-
-  // Show manual input after 7 seconds if no result
->>>>>>> a5a050d4
   manualFallbackTimer = setTimeout(() => {
     // Switch to search tab if identification takes too long
     const searchTabElement = document.getElementById('search-tab');
@@ -187,11 +170,7 @@
 
     // Start recording
     mediaRecorder.start();
-<<<<<<< HEAD
-    
-=======
-
->>>>>>> a5a050d4
+    
     // Record for 5 seconds
     setTimeout(() => {
       if (mediaRecorder && mediaRecorder.state !== 'inactive') {
@@ -282,76 +261,25 @@
  * Display successful results
  */
 function displayResults(data) {
-<<<<<<< HEAD
   // Store current song data for enhancements
   currentSongData = data;
   
-=======
-  // Debug: Log the received data to see what's available
-  console.log('displayResults received data:', data);
-  console.log('Thumbnail URL:', data.thumbnail);
-  console.log('Artist URL:', data.artist_url);
-  console.log('Genius Lyrics URL:', data.genius_lyrics_url);
-
->>>>>>> a5a050d4
   // Populate UI elements with data
   songTitleElem.textContent = data.title;
   artistElem.textContent = data.artist;
 
-  // Handle thumbnail image - always show for testing
-  if (songThumbnail) {
-    if (data.thumbnail) {
-      songThumbnail.src = data.thumbnail;
-    } else {
-      songThumbnail.src = 'data:image/svg+xml;base64,PHN2ZyB3aWR0aD0iMTAwIiBoZWlnaHQ9IjEwMCIgeG1sbnM9Imh0dHA6Ly93d3cudzMub3JnLzIwMDAvc3ZnIj4KICA8cmVjdCB3aWR0aD0iMTAwIiBoZWlnaHQ9IjEwMCIgZmlsbD0iI2VlZSIvPgogIDx0ZXh0IHg9IjUwIiB5PSI1NSIgZm9udC1mYW1pbHk9IkFyaWFsIiBmb250LXNpemU9IjE0IiBmaWxsPSIjOTk5IiB0ZXh0LWFuY2hvcj0ibWlkZGxlIj5UaHVtYm5haWw8L3RleHQ+Cjwvc3ZnPg==';
-    }
-    songThumbnail.style.display = 'block';
-  }
-
-  // Handle artist link - always show for testing
-  if (artistLink) {
-    if (data.artist_url) {
-      artistLink.href = data.artist_url;
-    } else {
-      artistLink.href = '#';
-    }
-    artistLink.style.display = 'inline-block';
-  }
-
-  // Handle lyrics link - always show for testing
-  if (lyricsLink) {
-    if (data.genius_lyrics_url) {
-      lyricsLink.href = data.genius_lyrics_url;
-    } else {
-      lyricsLink.href = '#';
-    }
-    lyricsLink.style.display = 'inline-block';
-  }
+  // These sections are no longer needed as the UI has been redesigned
+  // The new UI uses albumArtworkElem instead of songThumbnail
+  // and direct links to platforms instead of artist/lyrics links
 
   // Handle lyrics
   if (data.lyrics && data.lyrics.trim()) {
-<<<<<<< HEAD
     // Format lyrics using the shared formatting function
     let cleanLyrics = formatLyrics(data.lyrics);
     
     // Store original lyrics for translation comparison
     originalLyrics = cleanLyrics;
     
-=======
-    // Format lyrics: ensure proper line breaks and remove any remaining metadata
-    let cleanLyrics = data.lyrics.trim();
-
-    // Remove any remaining metadata or headers that might still be present
-    cleanLyrics = cleanLyrics.replace(/^.*?(Lyrics|lyrics).*?$/m, '');
-    cleanLyrics = cleanLyrics.replace(/^.*?Contributors.*?$/m, '');
-
-    // Fix common issues with broken lines
-    cleanLyrics = cleanLyrics.replace(/([a-z])[\s]*\n[\s]*([a-z])/g, '$1 $2');
-
-    // Add line breaks before capitalized letters (except at the beginning)
-    cleanLyrics = cleanLyrics.replace(/(?<!^)([A-Z])/g, '\n$1');
-
->>>>>>> a5a050d4
     lyricsElem.textContent = cleanLyrics;
 
     // Add scrolling to the lyrics container if content is long
@@ -365,7 +293,6 @@
   } else {
     lyricsElem.textContent = 'This appears to be an instrumental track.';
   }
-<<<<<<< HEAD
   
   // Handle album artwork
   if (data.albumArtwork) {
@@ -378,10 +305,6 @@
   }
   
   // Handle platform links
-=======
-
-  // Handle YouTube link
->>>>>>> a5a050d4
   if (data.youtubeId) {
     youtubeLink.href = `https://www.youtube.com/watch?v=${data.youtubeId}`;
     youtubeLink.classList.remove('hidden');
@@ -395,7 +318,6 @@
   } else {
     spotifyLink.classList.add('hidden');
   }
-<<<<<<< HEAD
   
   // Handle Apple Music link - using iTunes search for Apple Music URLs
   const appleSearch = encodeURIComponent(`${data.title} ${data.artist}`);
@@ -407,9 +329,6 @@
     appleMusicLink.classList.add('hidden');
   }
   
-=======
-
->>>>>>> a5a050d4
   // Show results state
   showState(resultsState);
   
@@ -841,39 +760,16 @@
  */
 function resetToInitialState() {
   showState(initialState);
-<<<<<<< HEAD
-  
-=======
-  manualInput.classList.add('hidden');
-
->>>>>>> a5a050d4
+  
   // Clear previous data
   songTitleElem.textContent = '';
   artistElem.textContent = '';
   lyricsElem.textContent = '';
   youtubeLink.classList.add('hidden');
-<<<<<<< HEAD
   spotifyLink.classList.add('hidden');
   appleMusicLink.classList.add('hidden');
   albumArtworkElem.src = 'assets/icons/icon128.png';
   
-=======
-
-  // Hide enhanced elements
-  if (songThumbnail) {
-    songThumbnail.classList.add('hidden');
-    songThumbnail.src = '';
-  }
-  if (artistLink) {
-    artistLink.classList.add('hidden');
-    artistLink.href = '';
-  }
-  if (lyricsLink) {
-    lyricsLink.classList.add('hidden');
-    lyricsLink.href = '';
-  }
-
->>>>>>> a5a050d4
   // Clear any copied state
   songTitleElem.dataset.copied = false;
   
@@ -893,7 +789,6 @@
 function handleManualSearch() {
   const songTitle = document.getElementById('manual-song').value.trim();
   const artist = document.getElementById('manual-artist').value.trim();
-<<<<<<< HEAD
   
   // Reset previous error states
   document.getElementById('manual-song').classList.remove('error');
@@ -904,9 +799,6 @@
   // Validate inputs
   let hasError = false;
   
-=======
-
->>>>>>> a5a050d4
   if (!songTitle) {
     document.getElementById('manual-song').classList.add('error');
     document.getElementById('song-error').classList.remove('hidden');
@@ -923,17 +815,11 @@
   if (hasError) {
     return;
   }
-<<<<<<< HEAD
   
   // Show loading state in search tab
   document.getElementById('search-loading').classList.remove('hidden');
   document.getElementById('search-results').classList.add('hidden');
   
-=======
-
-  showState(listeningState);
-
->>>>>>> a5a050d4
   chrome.runtime.sendMessage({
     action: 'manualSearch',
     songTitle: songTitle,
@@ -972,36 +858,22 @@
  * Handle YouTube link click
  */
 function openYoutubeLink(event) {
-<<<<<<< HEAD
   // Prevent default link behavior
   event.preventDefault();
   
   // Open link in new tab
   chrome.tabs.create({ url: youtubeLink.href });
-=======
-  if (youtubeLink.href) {
-    event.preventDefault();
-    window.open(youtubeLink.href, '_blank', 'noopener');
-  }
->>>>>>> a5a050d4
 }
 
 /**
  * Handle Spotify link click
  */
 function openSpotifyLink(event) {
-<<<<<<< HEAD
   // Prevent default link behavior
   event.preventDefault();
   
   // Open link in new tab
   chrome.tabs.create({ url: spotifyLink.href });
-=======
-  if (spotifyLink.href) {
-    event.preventDefault();
-    window.open(spotifyLink.href, '_blank', 'noopener');
-  }
->>>>>>> a5a050d4
 }
 
 /**

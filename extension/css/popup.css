--- conflicted
+++ resolved
@@ -151,7 +151,6 @@
   margin: 20px 0;
 }
 
-<<<<<<< HEAD
 #listening-state p {
   margin-bottom: 8px;
   color: var(--secondary-text-color);
@@ -163,10 +162,6 @@
 p {
   margin-bottom: 8px;
   color: var(--secondary-text-color);
-=======
-p {
-  margin-bottom: 0;
->>>>>>> a5a050d4
 }
 
 .bar {
@@ -269,11 +264,7 @@
   margin-bottom: 15px; /* Increased vertical spacing between platform links and tabs */
 }
 
-<<<<<<< HEAD
 .platform-link {
-=======
-#links {
->>>>>>> a5a050d4
   display: flex;
   align-items: center;
   justify-content: center;
@@ -342,22 +333,11 @@
   letter-spacing: 0.5px;
 }
 
-<<<<<<< HEAD
 .nav-tabs .nav-link.active {
   color: var(--primary-color);
   background-color: transparent;
   font-weight: 700; /* Make active tab bold */
   border: none;
-=======
-#song-thumbnail {
-  width: 120px;
-  height: 120px;
-  margin-bottom: 10px;
-}
-
-.youtube-icon {
-  text-decoration: none;
->>>>>>> a5a050d4
 }
 
 /* Add an underline to active tab */
@@ -384,7 +364,6 @@
 }
 
 .lyrics-container {
-<<<<<<< HEAD
   max-height: 250px;
   overflow-y: auto;
   padding-right: 8px;
@@ -404,45 +383,6 @@
 .lyrics-container::-webkit-scrollbar-thumb {
   background: var(--primary-color);
   border-radius: 10px;
-=======
-  height: 250px;
-  overflow-y: scroll;
-  border: 1px solid var(--border-color);
-  border-radius: 10px;
-  padding: 10%;
-  background-color: white;
-  margin-bottom: 15px;
-  resize: vertical;
-  scrollbar-width: none;
-}
-
-.lyrics-container.scrollable {
-  max-height: 250px;
-  overflow-y: scroll;
-  scrollbar-width: none;
-}
-
-/* Webkit scrollbar styles for all lyrics containers */
-.lyrics-container::-webkit-scrollbar,
-.lyrics-container.scrollable::-webkit-scrollbar {
-  width: 0px;
-  background: transparent;
-}
-
-.lyrics-container::-webkit-scrollbar-track,
-.lyrics-container.scrollable::-webkit-scrollbar-track {
-  background: transparent;
-}
-
-.lyrics-container::-webkit-scrollbar-thumb,
-.lyrics-container.scrollable::-webkit-scrollbar-thumb {
-  background: transparent;
-}
-
-.lyrics-container::-webkit-scrollbar-button,
-.lyrics-container.scrollable::-webkit-scrollbar-button {
-  display: none;
->>>>>>> a5a050d4
 }
 
 .lyrics-container h3 {
@@ -637,7 +577,6 @@
   padding-top: 16px;
   border-top: 1px solid var(--border-color);
   text-align: center;
-<<<<<<< HEAD
 }
 
 footer p {
@@ -691,9 +630,4 @@
 .dropdown-menu-dark .dropdown-item.active {
   background-color: rgba(255, 252, 0, 0.2);
   color: var(--primary-color);
-} 
-=======
-  font-size: 12px;
-  color: var(--light-text-color);
-}
->>>>>>> a5a050d4
+} 